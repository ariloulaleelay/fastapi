import dataclasses
import inspect
from contextlib import contextmanager
from copy import deepcopy
from enum import IntEnum
from typing import (
    Any,
    Callable,
    Coroutine,
    Dict,
    List,
    Optional,
    Tuple,
    Type,
    Union,
    cast,
)

import anyio
from fastapi import params
from fastapi.concurrency import (
    AsyncExitStack,
    asynccontextmanager,
    contextmanager_in_threadpool,
)
from fastapi.dependencies.models import Dependant, SecurityRequirement
from fastapi.logger import logger
from fastapi.security.base import SecurityBase
from fastapi.security.oauth2 import OAuth2, SecurityScopes
from fastapi.security.open_id_connect_url import OpenIdConnect
from fastapi.utils import create_response_field, get_path_param_names
from pydantic import BaseModel, create_model
from pydantic.error_wrappers import ErrorWrapper
from pydantic.errors import MissingError
from pydantic.fields import (
    SHAPE_LIST,
    SHAPE_SEQUENCE,
    SHAPE_SET,
    SHAPE_SINGLETON,
    SHAPE_TUPLE,
    SHAPE_TUPLE_ELLIPSIS,
    FieldInfo,
    ModelField,
    Required,
    Undefined,
)
from pydantic.schema import get_annotation_from_field_info
from pydantic.typing import ForwardRef, evaluate_forwardref
from pydantic.utils import lenient_issubclass
from starlette.background import BackgroundTasks
from starlette.concurrency import run_in_threadpool
from starlette.datastructures import FormData, Headers, QueryParams, UploadFile
from starlette.requests import HTTPConnection, Request
from starlette.responses import Response
from starlette.websockets import WebSocket

sequence_shapes = {
    SHAPE_LIST,
    SHAPE_SET,
    SHAPE_TUPLE,
    SHAPE_SEQUENCE,
    SHAPE_TUPLE_ELLIPSIS,
}
sequence_types = (list, set, tuple)
sequence_shape_to_type = {
    SHAPE_LIST: list,
    SHAPE_SET: set,
    SHAPE_TUPLE: tuple,
    SHAPE_SEQUENCE: list,
    SHAPE_TUPLE_ELLIPSIS: list,
}


multipart_not_installed_error = (
    'Form data requires "python-multipart" to be installed. \n'
    'You can install "python-multipart" with: \n\n'
    "pip install python-multipart\n"
)
multipart_incorrect_install_error = (
    'Form data requires "python-multipart" to be installed. '
    'It seems you installed "multipart" instead. \n'
    'You can remove "multipart" with: \n\n'
    "pip uninstall multipart\n\n"
    'And then install "python-multipart" with: \n\n'
    "pip install python-multipart\n"
)


class CallType(IntEnum):
    ASYNC = 0
    GENERATOR = 1
    THREADPOOL = 2
    SYNC = 3


class DependencyNode(object):
    __slots__ = (
        'call',
        'refcount',
        'backref',
        'arguments',
        'result',
        'call_type',
    )

    def __init__(
        self,
        call: Callable[..., Any],
        refcount: int = 0,
        backref: List[Tuple[int, str]] = None,
        arguments: Dict[str, Any] = None,
        result: Any = None,
        _copy_args: Tuple[Any] = None,
    ):
        self.call = call
        self.refcount = refcount
        self.backref = backref or []
        self.arguments = arguments or {}
        self.result = result

        if _copy_args is not None:
            (self.call_type, ) = _copy_args

        if is_gen_callable(call) or is_async_gen_callable(call):
            self.call_type = CallType.GENERATOR
        elif is_coroutine_callable(call):
            self.call_type = CallType.ASYNC
        elif getattr(call, '__fastapi_sync_dependency__', False):
            self.call_type = CallType.SYNC
        else:
            self.call_type = CallType.THREADPOOL

    def copy(self):
        return DependencyNode(
            self.call,
            arguments={},
            refcount=self.refcount,
            backref=self.backref,
            result=None,
            _copy_args=(
                self.call_type,
            )
        )

    async def task(
        self,
        nodes: List['DependencyNode'],
        request: Request,
        task_group: Optional[anyio.abc.TaskGroup],
    ):
        call = self.call
        arguments = self.arguments
        if self.call_type == CallType.GENERATOR:
            stack = request.scope.get("fastapi_astack")
            assert isinstance(stack, AsyncExitStack)
            self.result = await solve_generator(call=call, stack=stack, arguments=arguments)
        elif self.call_type == CallType.ASYNC:
            self.result = await call(**arguments)
        elif self.call_type == CallType.THREADPOOL:
            self.result = await run_in_threadpool(call, **arguments)
        else:
            self.result = call(**arguments)

        for parent_node_idx, argument_name in self.backref:
            parent_node = nodes[parent_node_idx]
            if argument_name is not None:
                parent_node.arguments[argument_name] = self.result

            parent_node.refcount -= 1
            if parent_node.refcount != 0:
                continue

            if task_group is not None:
                task_group.start_soon(parent_node.task, nodes, request, task_group)
            else:
                await parent_node.task(nodes, request, task_group)


class SolvingPlan(object):

    def __init__(
        self,
        nodes,
        path_params_list,
        query_params_list,
        header_params_list,
        cookie_params_list,
        background_tasks_param_list,
        http_connection_param_list,
        request_param_list,
        websocket_param_list,
        response_param_list,
        security_scopes_param_list,
        body_params_list,
    ):
        self.nodes = nodes
        self.path_params_list = path_params_list
        self.query_params_list = query_params_list
        self.header_params_list = header_params_list
        self.cookie_params_list = cookie_params_list
        self.background_tasks_param_list = background_tasks_param_list
        self.http_connection_param_list = http_connection_param_list
        self.request_param_list = request_param_list
        self.websocket_param_list = websocket_param_list
        self.response_param_list = response_param_list
        self.security_scopes_param_list = security_scopes_param_list
        self.body_params_list = body_params_list

        self.sync_tasks_count = sum(
            1 for node in nodes
            if node.call_type == CallType.SYNC
        )
        self.async_tasks_count = len(nodes) - self.sync_tasks_count


def sync_dependency(f):
    f.__fastapi_sync_dependency__ = True
    return f


def check_file_field(field: ModelField) -> None:
    field_info = field.field_info
    if isinstance(field_info, params.Form):
        try:
            # __version__ is available in both multiparts, and can be mocked
            from multipart import __version__  # type: ignore

            assert __version__
            try:
                # parse_options_header is only available in the right multipart
                from multipart.multipart import parse_options_header  # type: ignore

                assert parse_options_header
            except ImportError:
                logger.error(multipart_incorrect_install_error)
                raise RuntimeError(multipart_incorrect_install_error)
        except ImportError:
            logger.error(multipart_not_installed_error)
            raise RuntimeError(multipart_not_installed_error)


def get_param_sub_dependant(
    *, param: inspect.Parameter, path: str, security_scopes: Optional[List[str]] = None
) -> Dependant:
    depends: params.Depends = param.default
    if depends.dependency:
        dependency = depends.dependency
    else:
        dependency = param.annotation
    return get_sub_dependant(
        depends=depends,
        dependency=dependency,
        path=path,
        name=param.name,
        security_scopes=security_scopes,
    )


def get_parameterless_sub_dependant(*, depends: params.Depends, path: str) -> Dependant:
    assert callable(
        depends.dependency
    ), "A parameter-less dependency must have a callable dependency"
    return get_sub_dependant(depends=depends, dependency=depends.dependency, path=path)


def get_sub_dependant(
    *,
    depends: params.Depends,
    dependency: Callable[..., Any],
    path: str,
    name: Optional[str] = None,
    security_scopes: Optional[List[str]] = None,
) -> Dependant:
    security_requirement = None
    security_scopes = security_scopes or []
    if isinstance(depends, params.Security):
        dependency_scopes = depends.scopes
        security_scopes.extend(dependency_scopes)
    if isinstance(dependency, SecurityBase):
        use_scopes: List[str] = []
        if isinstance(dependency, (OAuth2, OpenIdConnect)):
            use_scopes = security_scopes
        security_requirement = SecurityRequirement(
            security_scheme=dependency, scopes=use_scopes
        )
    sub_dependant = get_dependant(
        path=path,
        call=dependency,
        name=name,
        security_scopes=security_scopes,
        use_cache=depends.use_cache,
    )
    if security_requirement:
        sub_dependant.security_requirements.append(security_requirement)
    sub_dependant.security_scopes = security_scopes
    return sub_dependant


CacheKey = Tuple[Optional[Callable[..., Any]], Tuple[str, ...]]


def get_flat_dependant(
    dependant: Dependant,
    *,
    skip_repeats: bool = False,
    visited: Optional[List[CacheKey]] = None,
) -> Dependant:
    if visited is None:
        visited = []
    visited.append(dependant.cache_key)

    flat_dependant = Dependant(
        path_params=dependant.path_params.copy(),
        query_params=dependant.query_params.copy(),
        header_params=dependant.header_params.copy(),
        cookie_params=dependant.cookie_params.copy(),
        body_params=dependant.body_params.copy(),
        security_schemes=dependant.security_requirements.copy(),
        use_cache=dependant.use_cache,
        path=dependant.path,
    )
    for sub_dependant in dependant.dependencies:
        if skip_repeats and sub_dependant.cache_key in visited:
            continue
        flat_sub = get_flat_dependant(
            sub_dependant, skip_repeats=skip_repeats, visited=visited
        )
        flat_dependant.path_params.extend(flat_sub.path_params)
        flat_dependant.query_params.extend(flat_sub.query_params)
        flat_dependant.header_params.extend(flat_sub.header_params)
        flat_dependant.cookie_params.extend(flat_sub.cookie_params)
        flat_dependant.body_params.extend(flat_sub.body_params)
        flat_dependant.security_requirements.extend(flat_sub.security_requirements)
    return flat_dependant


def get_flat_params(dependant: Dependant) -> List[ModelField]:
    flat_dependant = get_flat_dependant(dependant, skip_repeats=True)
    return (
        flat_dependant.path_params
        + flat_dependant.query_params
        + flat_dependant.header_params
        + flat_dependant.cookie_params
    )


def is_scalar_field(field: ModelField) -> bool:
    field_info = field.field_info
    if not (
        field.shape == SHAPE_SINGLETON
        and not lenient_issubclass(field.type_, BaseModel)
        and not lenient_issubclass(field.type_, sequence_types + (dict,))
        and not dataclasses.is_dataclass(field.type_)
        and not isinstance(field_info, params.Body)
    ):
        return False
    if field.sub_fields:
        if not all(is_scalar_field(f) for f in field.sub_fields):
            return False
    return True


def is_scalar_sequence_field(field: ModelField) -> bool:
    if (field.shape in sequence_shapes) and not lenient_issubclass(
        field.type_, BaseModel
    ):
        if field.sub_fields is not None:
            for sub_field in field.sub_fields:
                if not is_scalar_field(sub_field):
                    return False
        return True
    if lenient_issubclass(field.type_, sequence_types):
        return True
    return False


def get_typed_signature(call: Callable[..., Any]) -> inspect.Signature:
    signature = inspect.signature(call)
    globalns = getattr(call, "__globals__", {})
    typed_params = [
        inspect.Parameter(
            name=param.name,
            kind=param.kind,
            default=param.default,
            annotation=get_typed_annotation(param, globalns),
        )
        for param in signature.parameters.values()
    ]
    typed_signature = inspect.Signature(typed_params)
    return typed_signature


def get_typed_annotation(param: inspect.Parameter, globalns: Dict[str, Any]) -> Any:
    annotation = param.annotation
    if isinstance(annotation, str):
        annotation = ForwardRef(annotation)
        annotation = evaluate_forwardref(annotation, globalns, globalns)
    return annotation


def get_dependant(
    *,
    path: str,
    call: Callable[..., Any],
    name: Optional[str] = None,
    security_scopes: Optional[List[str]] = None,
    use_cache: bool = True,
) -> Dependant:
    path_param_names = get_path_param_names(path)
    endpoint_signature = get_typed_signature(call)
    signature_params = endpoint_signature.parameters
    dependant = Dependant(call=call, name=name, path=path, use_cache=use_cache)
    for param_name, param in signature_params.items():
        if isinstance(param.default, params.Depends):
            sub_dependant = get_param_sub_dependant(
                param=param, path=path, security_scopes=security_scopes
            )
            dependant.dependencies.append(sub_dependant)
            continue
        if add_non_field_param_to_dependency(param=param, dependant=dependant):
            continue
        param_field = get_param_field(
            param=param, default_field_info=params.Query, param_name=param_name
        )
        if param_name in path_param_names:
            assert is_scalar_field(
                field=param_field
            ), "Path params must be of one of the supported types"
            if isinstance(param.default, params.Path):
                ignore_default = False
            else:
                ignore_default = True
            param_field = get_param_field(
                param=param,
                param_name=param_name,
                default_field_info=params.Path,
                force_type=params.ParamTypes.path,
                ignore_default=ignore_default,
            )
            add_param_to_fields(field=param_field, dependant=dependant)
        elif is_scalar_field(field=param_field):
            add_param_to_fields(field=param_field, dependant=dependant)
        elif isinstance(
            param.default, (params.Query, params.Header)
        ) and is_scalar_sequence_field(param_field):
            add_param_to_fields(field=param_field, dependant=dependant)
        else:
            field_info = param_field.field_info
            assert isinstance(
                field_info, params.Body
            ), f"Param: {param_field.name} can only be a request body, using Body()"
            dependant.body_params.append(param_field)
    return dependant


def add_non_field_param_to_dependency(
    *, param: inspect.Parameter, dependant: Dependant
) -> Optional[bool]:
    if lenient_issubclass(param.annotation, Request):
        dependant.request_param_name = param.name
        return True
    elif lenient_issubclass(param.annotation, WebSocket):
        dependant.websocket_param_name = param.name
        return True
    elif lenient_issubclass(param.annotation, HTTPConnection):
        dependant.http_connection_param_name = param.name
        return True
    elif lenient_issubclass(param.annotation, Response):
        dependant.response_param_name = param.name
        return True
    elif lenient_issubclass(param.annotation, BackgroundTasks):
        dependant.background_tasks_param_name = param.name
        return True
    elif lenient_issubclass(param.annotation, SecurityScopes):
        dependant.security_scopes_param_name = param.name
        return True
    return None


def get_param_field(
    *,
    param: inspect.Parameter,
    param_name: str,
    default_field_info: Type[params.Param] = params.Param,
    force_type: Optional[params.ParamTypes] = None,
    ignore_default: bool = False,
) -> ModelField:
    default_value: Any = Undefined
    had_schema = False
    if not param.default == param.empty and ignore_default is False:
        default_value = param.default
    if isinstance(default_value, FieldInfo):
        had_schema = True
        field_info = default_value
        default_value = field_info.default
        if (
            isinstance(field_info, params.Param)
            and getattr(field_info, "in_", None) is None
        ):
            field_info.in_ = default_field_info.in_
        if force_type:
            field_info.in_ = force_type  # type: ignore
    else:
        field_info = default_field_info(default=default_value)
    required = True
    if default_value is Required or ignore_default:
        required = True
        default_value = None
    elif default_value is not Undefined:
        required = False
    annotation: Any = Any
    if not param.annotation == param.empty:
        annotation = param.annotation
    annotation = get_annotation_from_field_info(annotation, field_info, param_name)
    if not field_info.alias and getattr(field_info, "convert_underscores", None):
        alias = param.name.replace("_", "-")
    else:
        alias = field_info.alias or param.name
    field = create_response_field(
        name=param.name,
        type_=annotation,
        default=default_value,
        alias=alias,
        required=required,
        field_info=field_info,
    )
    if not had_schema and not is_scalar_field(field=field):
        field.field_info = params.Body(field_info.default)
    if not had_schema and lenient_issubclass(field.type_, UploadFile):
        field.field_info = params.File(field_info.default)

    return field


def add_param_to_fields(*, field: ModelField, dependant: Dependant) -> None:
    field_info = cast(params.Param, field.field_info)
    if field_info.in_ == params.ParamTypes.path:
        dependant.path_params.append(field)
    elif field_info.in_ == params.ParamTypes.query:
        dependant.query_params.append(field)
    elif field_info.in_ == params.ParamTypes.header:
        dependant.header_params.append(field)
    else:
        assert (
            field_info.in_ == params.ParamTypes.cookie
        ), f"non-body parameters must be in path, query, header or cookie: {field.name}"
        dependant.cookie_params.append(field)


def is_coroutine_callable(call: Callable[..., Any]) -> bool:
    if inspect.isroutine(call):
        return inspect.iscoroutinefunction(call)
    if inspect.isclass(call):
        return False
    call = getattr(call, "__call__", None)
    return inspect.iscoroutinefunction(call)


def is_async_gen_callable(call: Callable[..., Any]) -> bool:
    if inspect.isasyncgenfunction(call):
        return True
    call = getattr(call, "__call__", None)
    return inspect.isasyncgenfunction(call)


def is_gen_callable(call: Callable[..., Any]) -> bool:
    if inspect.isgeneratorfunction(call):
        return True
    call = getattr(call, "__call__", None)
    return inspect.isgeneratorfunction(call)


async def solve_generator(
    *, call: Callable[..., Any], stack: AsyncExitStack, arguments: Dict[str, Any]
) -> Any:
    if is_gen_callable(call):
        cm = contextmanager_in_threadpool(contextmanager(call)(**arguments))
    elif is_async_gen_callable(call):
        cm = asynccontextmanager(call)(**arguments)
    return await stack.enter_async_context(cm)


def get_solving_plan(
    dependant: Dependant,
    dependency_overrides_provider: Optional[Any] = None,
<<<<<<< HEAD
):
    assert dependant.call is not None, "dependant.call must be a function"

    stack = [(None, dependant)]
    node_cache = {}
    overrides = getattr(dependency_overrides_provider, 'dependency_overrides', None) or {}

    nodes = []
    path_params_list = []
    query_params_list = []
    header_params_list = []
    cookie_params_list = []
    background_tasks_param_list = []
    http_connection_param_list = []
    request_param_list = []
    websocket_param_list = []
    response_param_list = []
    security_scopes_param_list = []
    body_params_list = []

    while stack:
        parent_node_idx, dependant = stack.pop()

        dependant.call = cast(Callable[..., Any], dependant.call)
        overrided_call = overrides.get(dependant.call)
        if overrided_call:
            security_scopes = dependant.security_scopes
            dependant = get_dependant(
                path=dependant.path,
                call=overrided_call,
                name=dependant.name,
                security_scopes=security_scopes,
            )
            dependant.security_scopes = security_scopes

        dependant.cache_key = cast(Tuple[Callable[..., Any], Tuple[str]], dependant.cache_key)

        if dependant.use_cache and dependant.cache_key in node_cache:
            node = node_cache[dependant.cache_key]
            if parent_node_idx is not None:
                node.backref.append((parent_node_idx, dependant.name))
            continue

        node = DependencyNode(call=dependant.call)
        node_idx = len(nodes)
        nodes.append(node)

        if parent_node_idx is not None:
            node.backref.append((parent_node_idx, dependant.name))

        if dependant.use_cache:
            node_cache[dependant.cache_key] = node

        # NOTE reverse dependencies only to comply legacy unit tests
        for sub_dependant in reversed(dependant.dependencies):
            node.refcount += 1
            stack.append((node_idx, sub_dependant))

        for dependant_params, list_for_params in (
            (dependant.path_params, path_params_list),
            (dependant.query_params, query_params_list),
            (dependant.header_params, header_params_list),
            (dependant.cookie_params, cookie_params_list),
        ):
            for dependant_param in dependant_params:
                list_for_params.append((node_idx, dependant_param))

        for param_name, list_for_params in (
            (
                dependant.background_tasks_param_name,
                background_tasks_param_list,
            ),
            (dependant.http_connection_param_name, http_connection_param_list),
            (dependant.request_param_name, request_param_list),
            (dependant.websocket_param_name, websocket_param_list),
            (dependant.response_param_name, response_param_list),
            (dependant.body_params, body_params_list),
        ):
            if param_name:
                list_for_params.append((node_idx, param_name))

        if dependant.security_scopes_param_name:
            security_scopes_param_list.append((
                node_idx, dependant.security_scopes_param_name, dependant.security_scopes
            ))

    plan = SolvingPlan(
        nodes,
        path_params_list,
        query_params_list,
        header_params_list,
        cookie_params_list,
        background_tasks_param_list,
        http_connection_param_list,
        request_param_list,
        websocket_param_list,
        response_param_list,
        security_scopes_param_list,
        body_params_list,
    )

    return plan


async def run_plan(
    plan: SolvingPlan,
    request: Union[Request, WebSocket],
    body: Optional[Union[Dict[str, Any], FormData]] = None,
) -> Any:
    response = Response(
        content=None,
        status_code=None,  # type: ignore
        headers=None,  # type: ignore # in Starlette
        media_type=None,  # type: ignore # in Starlette
        background=None,  # type: ignore # in Starlette
    )
    background_tasks = None
    errors = []
    nodes = [node.copy() for node in plan.nodes]

    if plan.background_tasks_param_list:
        background_tasks = BackgroundTasks()
        for node_idx, param_name in plan.background_tasks_param_list:
            nodes[node_idx].arguments[param_name] = background_tasks

    for node_idx, param_name in plan.http_connection_param_list:
        nodes[node_idx].arguments[param_name] = request

    if isinstance(request, Request):
        for node_idx, param_name in plan.request_param_list:
            nodes[node_idx].arguments[param_name] = request
    elif isinstance(request, WebSocket):
        for node_idx, param_name in plan.websocket_param_list:
            nodes[node_idx].arguments[param_name] = request

    for node_idx, param_name in plan.response_param_list:
        nodes[node_idx].arguments[param_name] = response

    for node_idx, param_name, security_scopes in plan.security_scopes_param_list:
        nodes[node_idx].arguments[param_name] = SecurityScopes(scopes=security_scopes)

    for required_params, received_params in (
        (plan.path_params_list, request.path_params),
        (plan.query_params_list, request.query_params),
        (plan.header_params_list, request.headers),
        (plan.cookie_params_list, request.cookies),
    ):
        for node_idx, field in required_params:
            node_arguments = nodes[node_idx].arguments

            if (
                is_scalar_sequence_field(field)
                and isinstance(received_params, (QueryParams, Headers))
            ):
                value = received_params.getlist(field.alias) or field.default
            else:
                value = received_params.get(field.alias)

            field_info = field.field_info
            if value is None:
                if field.required:
                    errors.append(
                        ErrorWrapper(
                            MissingError(), loc=(field_info.in_.value, field.alias)
                        )
                    )
                else:
                    node_arguments[field.name] = deepcopy(field.default)
                continue
            v_, errors_ = field.validate(
                value, node_arguments, loc=(field_info.in_.value, field.alias)
=======
    dependency_cache: Optional[Dict[Tuple[Callable[..., Any], Tuple[str]], Any]] = None,
) -> Tuple[
    Dict[str, Any],
    List[ErrorWrapper],
    Optional[BackgroundTasks],
    Response,
    Dict[Tuple[Callable[..., Any], Tuple[str]], Any],
]:
    values: Dict[str, Any] = {}
    errors: List[ErrorWrapper] = []
    if response is None:
        response = Response()
        del response.headers["content-length"]
        response.status_code = None  # type: ignore
    dependency_cache = dependency_cache or {}
    sub_dependant: Dependant
    for sub_dependant in dependant.dependencies:
        sub_dependant.call = cast(Callable[..., Any], sub_dependant.call)
        sub_dependant.cache_key = cast(
            Tuple[Callable[..., Any], Tuple[str]], sub_dependant.cache_key
        )
        call = sub_dependant.call
        use_sub_dependant = sub_dependant
        if (
            dependency_overrides_provider
            and dependency_overrides_provider.dependency_overrides
        ):
            original_call = sub_dependant.call
            call = getattr(
                dependency_overrides_provider, "dependency_overrides", {}
            ).get(original_call, original_call)
            use_path: str = sub_dependant.path  # type: ignore
            use_sub_dependant = get_dependant(
                path=use_path,
                call=call,
                name=sub_dependant.name,
                security_scopes=sub_dependant.security_scopes,
            )
            use_sub_dependant.security_scopes = sub_dependant.security_scopes

        solved_result = await solve_dependencies(
            request=request,
            dependant=use_sub_dependant,
            body=body,
            background_tasks=background_tasks,
            response=response,
            dependency_overrides_provider=dependency_overrides_provider,
            dependency_cache=dependency_cache,
        )
        (
            sub_values,
            sub_errors,
            background_tasks,
            _,  # the subdependency returns the same response we have
            sub_dependency_cache,
        ) = solved_result
        dependency_cache.update(sub_dependency_cache)
        if sub_errors:
            errors.extend(sub_errors)
            continue
        if sub_dependant.use_cache and sub_dependant.cache_key in dependency_cache:
            solved = dependency_cache[sub_dependant.cache_key]
        elif is_gen_callable(call) or is_async_gen_callable(call):
            stack = request.scope.get("fastapi_astack")
            assert isinstance(stack, AsyncExitStack)
            solved = await solve_generator(
                call=call, stack=stack, sub_values=sub_values
>>>>>>> a7922813
            )
            if isinstance(errors_, ErrorWrapper):
                errors.append(errors_)
            elif isinstance(errors_, list):
                errors.extend(errors_)
            else:
                node_arguments[field.name] = v_

    # TODO make async task
    for node_idx, body_params in plan.body_params_list:
        (
            body_values,
            body_errors,
        ) = await request_body_to_args(  # body_params checked above
            required_params=body_params, received_body=body
        )
        nodes[node_idx].arguments.update(body_values)
        errors.extend(body_errors)

    if errors:
        return nodes[0].result, errors, background_tasks, response

    seed_nodes = [node for node in nodes if node.refcount == 0]
    if plan.async_tasks_count <= 1:
        for node in seed_nodes:
            await node.task(nodes, request, None)
    else:
        async with anyio.create_task_group() as task_group:
            for node in seed_nodes:
                task_group.start_soon(node.task, nodes, request, task_group)

    return nodes[0].result, errors, background_tasks, response


async def request_body_to_args(
    required_params: List[ModelField],
    received_body: Optional[Union[Dict[str, Any], FormData]],
) -> Tuple[Dict[str, Any], List[ErrorWrapper]]:
    values = {}
    errors = []
    if required_params:
        field = required_params[0]
        field_info = field.field_info
        embed = getattr(field_info, "embed", None)
        field_alias_omitted = len(required_params) == 1 and not embed
        if field_alias_omitted:
            received_body = {field.alias: received_body}

        for field in required_params:
            loc: Tuple[str, ...]
            if field_alias_omitted:
                loc = ("body",)
            else:
                loc = ("body", field.alias)

            value: Optional[Any] = None
            if received_body is not None:
                if (
                    field.shape in sequence_shapes or field.type_ in sequence_types
                ) and isinstance(received_body, FormData):
                    value = received_body.getlist(field.alias)
                else:
                    try:
                        value = received_body.get(field.alias)
                    except AttributeError:
                        errors.append(get_missing_field_error(loc))
                        continue
            if (
                value is None
                or (isinstance(field_info, params.Form) and value == "")
                or (
                    isinstance(field_info, params.Form)
                    and field.shape in sequence_shapes
                    and len(value) == 0
                )
            ):
                if field.required:
                    errors.append(get_missing_field_error(loc))
                else:
                    values[field.name] = deepcopy(field.default)
                continue
            if (
                isinstance(field_info, params.File)
                and lenient_issubclass(field.type_, bytes)
                and isinstance(value, UploadFile)
            ):
                value = await value.read()
            elif (
                field.shape in sequence_shapes
                and isinstance(field_info, params.File)
                and lenient_issubclass(field.type_, bytes)
                and isinstance(value, sequence_types)
            ):
                results: List[Union[bytes, str]] = []

                async def process_fn(
                    fn: Callable[[], Coroutine[Any, Any, Any]]
                ) -> None:
                    result = await fn()
                    results.append(result)

                async with anyio.create_task_group() as tg:
                    for sub_value in value:
                        tg.start_soon(process_fn, sub_value.read)
                value = sequence_shape_to_type[field.shape](results)

            v_, errors_ = field.validate(value, values, loc=loc)

            if isinstance(errors_, ErrorWrapper):
                errors.append(errors_)
            elif isinstance(errors_, list):
                errors.extend(errors_)
            else:
                values[field.name] = v_
    return values, errors


def get_missing_field_error(loc: Tuple[str, ...]) -> ErrorWrapper:
    missing_field_error = ErrorWrapper(MissingError(), loc=loc)
    return missing_field_error


def get_body_field(*, dependant: Dependant, name: str) -> Optional[ModelField]:
    flat_dependant = get_flat_dependant(dependant)
    if not flat_dependant.body_params:
        return None
    first_param = flat_dependant.body_params[0]
    field_info = first_param.field_info
    embed = getattr(field_info, "embed", None)
    body_param_names_set = {param.name for param in flat_dependant.body_params}
    if len(body_param_names_set) == 1 and not embed:
        check_file_field(first_param)
        return first_param
    # If one field requires to embed, all have to be embedded
    # in case a sub-dependency is evaluated with a single unique body field
    # That is combined (embedded) with other body fields
    for param in flat_dependant.body_params:
        setattr(param.field_info, "embed", True)
    model_name = "Body_" + name
    BodyModel: Type[BaseModel] = create_model(model_name)
    for f in flat_dependant.body_params:
        BodyModel.__fields__[f.name] = f
    required = any(True for f in flat_dependant.body_params if f.required)

    BodyFieldInfo_kwargs: Dict[str, Any] = dict(default=None)
    if any(isinstance(f.field_info, params.File) for f in flat_dependant.body_params):
        BodyFieldInfo: Type[params.Body] = params.File
    elif any(isinstance(f.field_info, params.Form) for f in flat_dependant.body_params):
        BodyFieldInfo = params.Form
    else:
        BodyFieldInfo = params.Body

        body_param_media_types = [
            getattr(f.field_info, "media_type")
            for f in flat_dependant.body_params
            if isinstance(f.field_info, params.Body)
        ]
        if len(set(body_param_media_types)) == 1:
            BodyFieldInfo_kwargs["media_type"] = body_param_media_types[0]
    final_field = create_response_field(
        name="body",
        type_=BodyModel,
        required=required,
        alias="body",
        field_info=BodyFieldInfo(**BodyFieldInfo_kwargs),
    )
    check_file_field(final_field)
    return final_field<|MERGE_RESOLUTION|>--- conflicted
+++ resolved
@@ -583,7 +583,6 @@
 def get_solving_plan(
     dependant: Dependant,
     dependency_overrides_provider: Optional[Any] = None,
-<<<<<<< HEAD
 ):
     assert dependant.call is not None, "dependant.call must be a function"
 
@@ -755,75 +754,6 @@
                 continue
             v_, errors_ = field.validate(
                 value, node_arguments, loc=(field_info.in_.value, field.alias)
-=======
-    dependency_cache: Optional[Dict[Tuple[Callable[..., Any], Tuple[str]], Any]] = None,
-) -> Tuple[
-    Dict[str, Any],
-    List[ErrorWrapper],
-    Optional[BackgroundTasks],
-    Response,
-    Dict[Tuple[Callable[..., Any], Tuple[str]], Any],
-]:
-    values: Dict[str, Any] = {}
-    errors: List[ErrorWrapper] = []
-    if response is None:
-        response = Response()
-        del response.headers["content-length"]
-        response.status_code = None  # type: ignore
-    dependency_cache = dependency_cache or {}
-    sub_dependant: Dependant
-    for sub_dependant in dependant.dependencies:
-        sub_dependant.call = cast(Callable[..., Any], sub_dependant.call)
-        sub_dependant.cache_key = cast(
-            Tuple[Callable[..., Any], Tuple[str]], sub_dependant.cache_key
-        )
-        call = sub_dependant.call
-        use_sub_dependant = sub_dependant
-        if (
-            dependency_overrides_provider
-            and dependency_overrides_provider.dependency_overrides
-        ):
-            original_call = sub_dependant.call
-            call = getattr(
-                dependency_overrides_provider, "dependency_overrides", {}
-            ).get(original_call, original_call)
-            use_path: str = sub_dependant.path  # type: ignore
-            use_sub_dependant = get_dependant(
-                path=use_path,
-                call=call,
-                name=sub_dependant.name,
-                security_scopes=sub_dependant.security_scopes,
-            )
-            use_sub_dependant.security_scopes = sub_dependant.security_scopes
-
-        solved_result = await solve_dependencies(
-            request=request,
-            dependant=use_sub_dependant,
-            body=body,
-            background_tasks=background_tasks,
-            response=response,
-            dependency_overrides_provider=dependency_overrides_provider,
-            dependency_cache=dependency_cache,
-        )
-        (
-            sub_values,
-            sub_errors,
-            background_tasks,
-            _,  # the subdependency returns the same response we have
-            sub_dependency_cache,
-        ) = solved_result
-        dependency_cache.update(sub_dependency_cache)
-        if sub_errors:
-            errors.extend(sub_errors)
-            continue
-        if sub_dependant.use_cache and sub_dependant.cache_key in dependency_cache:
-            solved = dependency_cache[sub_dependant.cache_key]
-        elif is_gen_callable(call) or is_async_gen_callable(call):
-            stack = request.scope.get("fastapi_astack")
-            assert isinstance(stack, AsyncExitStack)
-            solved = await solve_generator(
-                call=call, stack=stack, sub_values=sub_values
->>>>>>> a7922813
             )
             if isinstance(errors_, ErrorWrapper):
                 errors.append(errors_)
